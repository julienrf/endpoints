--- conflicted
+++ resolved
@@ -165,7 +165,6 @@
     )
     .dependsOn(`play-client`, `algebra-circe-jvm`, `play-circe`)
 
-<<<<<<< HEAD
 val `akka-http-server` =
   project.in(file("akka-http-server"))
     .settings(publishSettings: _*)
@@ -189,7 +188,6 @@
       )
     )
     .dependsOn(`akka-http-server`, `algebra-circe-jvm`)
-=======
 
 val apiDoc =
   project.in(file("api-doc"))
@@ -263,7 +261,6 @@
   project.in(file("examples/overview/play-client"))
     .settings(noPublishSettings ++ `scala2.11`: _*)
     .dependsOn(`example-overview-endpoints-jvm`, `play-client-circe`)
->>>>>>> cb5a1abb
 
 // Basic example
 val `example-basic-shared` = {
@@ -304,16 +301,9 @@
     .settings(noPublishSettings ++ `scala2.12`: _*)
     .dependsOn(`example-basic-shared-js`, `xhr-client-circe`)
 
-<<<<<<< HEAD
 val `example-basic-play-server` =
   project.in(file("examples/basic/play-server"))
-    .settings(commonSettings ++ noPublishSettings: _*)
-    .settings(`scala2.11`: _*)
-=======
-val `example-basic-server` =
-  project.in(file("examples/basic/server"))
-    .settings(noPublishSettings ++ `scala2.11`: _*)
->>>>>>> cb5a1abb
+    .settings(noPublishSettings ++ `scala2.11`: _*)
     .settings(
       unmanagedResources in Compile += (fastOptJS in (`example-basic-client`, Compile)).map(_.data).value,
       libraryDependencies += "org.slf4j" % "slf4j-simple" % "1.6.2"
@@ -439,16 +429,13 @@
       `xhr-client-circe`,
       `play-client`,
       `play-client-circe`,
-<<<<<<< HEAD
       `akka-http-server`,
       `akka-http-server-circe`,
-=======
       // overview example
       `example-overview-endpoints-js`, `example-overview-endpoints-jvm`,
       `example-overview-server`,
       `example-overview-client`,
       `example-overview-play-client`,
->>>>>>> cb5a1abb
       // basic example
       `example-basic-shared-js`, `example-basic-shared-jvm`,
       `example-basic-play-server`,
