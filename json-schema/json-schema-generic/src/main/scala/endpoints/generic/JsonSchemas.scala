package endpoints
package generic

import shapeless.labelled.{FieldType, field => shapelessField}
import shapeless.ops.hlist.{ToList, Tupler}
import shapeless.{:+:, ::, Annotations, CNil, Coproduct, Generic, HList, HNil, Inl, Inr, LabelledGeneric, Witness}

import scala.language.implicitConversions
import scala.language.higherKinds
import scala.reflect.ClassTag

/**
  * Enriches [[JsonSchemas]] with two kinds of operations:
  *
  * - `genericJsonSchema[A]` derives the `JsonSchema` of an algebraic
  *   data type `A`;
  * - `(field1 :×: field2 :×: …).as[A]` builds a tuple of `Record`s and maps
  *   it to a case class `A`
  *
  * The data type description derivation is based on the underlying
  * field and constructor names.
  *
  * For instance, consider the following program that derives the description
  * of a case class:
  *
  * {{{
  *   case class User(name: String, age: Int)
  *   object User {
  *     implicit val schema: JsonSchema[User] = genericJsonSchema[User]
  *   }
  * }}}
  *
  * It is equivalent to the following:
  *
  * {{{
  *   case class User(name: String, age: Int)
  *   object User {
  *     implicit val schema: JsonSchema[User] = (
  *       field[String]("name") zip
  *       field[Int]("age")
  *     ).xmap((User.apply _).tupled)(Function.unlift(User.unapply))
  *   }
  * }}}
  *
  */
trait JsonSchemas extends algebra.JsonSchemas {

  trait GenericJsonSchema[A] {
    def jsonSchema(docs: List[Option[documentation]]): JsonSchema[A]
  }

  object GenericJsonSchema extends GenericJsonSchemaLowPriority {

    implicit def emptyRecordCase: GenericRecord[HNil] =
      new GenericRecord[HNil] {
<<<<<<< HEAD
        def jsonSchema: Record[HNil] =
          emptyRecord.xmap[HNil](_ => HNil)(_ => ())
=======
        type D = HNil
        def jsonSchema(docs: List[Option[documentation]]): Record[HNil] =
          emptyRecord.invmap[HNil](_ => HNil)(_ => ())
>>>>>>> d3d0250b
      }

    implicit def singletonCoproduct[L <: Symbol, A](implicit
      labelSingleton: Witness.Aux[L],
      recordA: GenericRecord[A]
    ): GenericTagged[FieldType[L, A] :+: CNil] =
      new GenericTagged[FieldType[L, A] :+: CNil] {
<<<<<<< HEAD
        def jsonSchema: Tagged[FieldType[L, A] :+: CNil] =
          recordA.jsonSchema.tagged(labelSingleton.value.name).xmap[FieldType[L, A] :+: CNil] {
=======
        def jsonSchema(docs: List[Option[documentation]]): Tagged[FieldType[L, A] :+: CNil] =
          recordA.jsonSchema(Nil).tagged(labelSingleton.value.name).invmap[FieldType[L, A] :+: CNil] {
>>>>>>> d3d0250b
            a => Inl(shapelessField[L](a))
          } {
            case Inl(a) => a
            case Inr(_) => sys.error("Unreachable code")
          }
      }

  }

  trait GenericJsonSchemaLowPriority extends GenericJsonSchemaLowLowPriority {

    implicit def consRecord[L <: Symbol, H, T <: HList](implicit
      labelHead: Witness.Aux[L],
      jsonSchemaHead: JsonSchema[H],
      jsonSchemaTail: GenericRecord[T]
    ): GenericRecord[FieldType[L, H] :: T] =
      new GenericRecord[FieldType[L, H] :: T] {
<<<<<<< HEAD
        def jsonSchema: Record[FieldType[L, H] :: T] =
          (field(labelHead.value.name)(jsonSchemaHead) zip jsonSchemaTail.jsonSchema)
            .xmap[FieldType[L, H] :: T] { case (h, t) => shapelessField[L](h) :: t }(ht => (ht.head, ht.tail))
=======
        def jsonSchema(docs: List[Option[documentation]]): Record[FieldType[L, H] :: T] =
          (field(labelHead.value.name, docs.head.map(_.text))(jsonSchemaHead) zip jsonSchemaTail.jsonSchema(docs.tail))
            .invmap[FieldType[L, H] :: T] { case (h, t) => shapelessField[L](h) :: t }(ht => (ht.head, ht.tail))
>>>>>>> d3d0250b
      }

    implicit def consOptRecord[L <: Symbol, H, T <: HList](implicit
      labelHead: Witness.Aux[L],
      jsonSchemaHead: JsonSchema[H],
      jsonSchemaTail: GenericRecord[T]
    ): GenericRecord[FieldType[L, Option[H]] :: T] =
      new GenericRecord[FieldType[L, Option[H]] :: T] {
<<<<<<< HEAD
        def jsonSchema: Record[FieldType[L, Option[H]] :: T] =
          (optField(labelHead.value.name)(jsonSchemaHead) zip jsonSchemaTail.jsonSchema)
            .xmap[FieldType[L, Option[H]] :: T] { case (h, t) => shapelessField[L](h) :: t }(ht => (ht.head, ht.tail))
=======
        def jsonSchema(docs: List[Option[documentation]]): Record[FieldType[L, Option[H]] :: T] =
          (optField(labelHead.value.name, docs.head.map(_.text))(jsonSchemaHead) zip jsonSchemaTail.jsonSchema(docs.tail))
            .invmap[FieldType[L, Option[H]] :: T] { case (h, t) => shapelessField[L](h) :: t }(ht => (ht.head, ht.tail))
>>>>>>> d3d0250b
      }

    implicit def consCoproduct[L <: Symbol, H, T <: Coproduct](implicit
      labelHead: Witness.Aux[L],
      recordHead: GenericRecord[H],
      taggedTail: GenericTagged[T]
    ): GenericTagged[FieldType[L, H] :+: T] =
      new GenericTagged[FieldType[L, H] :+: T] {
<<<<<<< HEAD
        def jsonSchema: Tagged[FieldType[L, H] :+: T] = {
          val taggedHead = recordHead.jsonSchema.tagged(labelHead.value.name)
          taggedHead.orElse(taggedTail.jsonSchema).xmap[FieldType[L, H] :+: T] {
=======
        def jsonSchema(docs: List[Option[documentation]]): Tagged[FieldType[L, H] :+: T] = {
          val taggedHead = recordHead.jsonSchema(Nil).tagged(labelHead.value.name)
          taggedHead.orElse(taggedTail.jsonSchema(docs.tail)).invmap[FieldType[L, H] :+: T] {
>>>>>>> d3d0250b
            case Left(h)  => Inl(shapelessField[L](h))
            case Right(t) => Inr(t)
          } {
            case Inl(h) => Left(h)
            case Inr(t) => Right(t)
          }
        }
      }

  }

  trait GenericJsonSchemaLowLowPriority {

    trait GenericRecord[A] extends GenericJsonSchema[A] {
      def jsonSchema(docs: List[Option[documentation]]): Record[A]
    }

    trait GenericTagged[A] extends GenericJsonSchema[A] {
      def jsonSchema(docs: List[Option[documentation]]): Tagged[A]
    }

    implicit def recordGeneric[A, R, D <: HList](implicit
      gen: LabelledGeneric.Aux[A, R],
      record: GenericRecord[R],
      docAnns: Annotations.Aux[documentation, A, D],
      docsToList: ToList[D, Option[documentation]],
      ct: ClassTag[A]
    ): GenericRecord[A] =
      new GenericRecord[A] {
<<<<<<< HEAD
        def jsonSchema: Record[A] = nameSchema(record.jsonSchema.xmap[A](gen.from)(gen.to))
=======
        def jsonSchema(docs: List[Option[documentation]]): Record[A] =
          nameSchema(record.jsonSchema(docsToList(docAnns.apply)).invmap[A](gen.from)(gen.to))
>>>>>>> d3d0250b
      }

    implicit def taggedGeneric[A, R, D <: HList](implicit
      gen: LabelledGeneric.Aux[A, R],
      tagged: GenericTagged[R],
      docAnns: Annotations.Aux[documentation, A, D],
      docsToList: ToList[D, Option[documentation]],
      ct: ClassTag[A]
    ): GenericTagged[A] =
      new GenericTagged[A] {
<<<<<<< HEAD
        def jsonSchema: Tagged[A] = nameSchema(tagged.jsonSchema.xmap[A](gen.from)(gen.to))
=======
        def jsonSchema(docs: List[Option[documentation]]): Tagged[A] =
          nameSchema(tagged.jsonSchema(docsToList(docAnns.apply)).invmap[A](gen.from)(gen.to))
>>>>>>> d3d0250b
      }

  }

  private def nameSchema[A: ClassTag, S[T] <: JsonSchema[T]](schema: S[A]): S[A] = {
    val jvmName = implicitly[ClassTag[A]].runtimeClass.getName
    // name fix for case objects
    val name = if(jvmName.nonEmpty && jvmName.last == '$') jvmName.init else jvmName
    named(schema, name.replace('$','.'))
  }


  /** @return a `JsonSchema[A]` obtained from an implicitly derived `GenericJsonSchema[A]`
    *
    * In a sense, this operation asks shapeless to compute a ''type level'' description
    * of a data type (based on HLists and Coproducts) and turns it into a ''term level''
    * description of the data type (based on the `JsonSchemas` algebra interface)
    *
    * This operation is calculating a name for the schema based on classTag.runtimeClass.getName
    * This could result in non unique values and mess with documentation
    */
  def genericJsonSchema[A: ClassTag](implicit genJsonSchema: GenericJsonSchema[A]): JsonSchema[A] =
    nameSchema(genJsonSchema.jsonSchema(Nil))

  /** @return a `JsonSchema[A]` obtained from an implicitly derived `GenericJsonSchema[A]`
    *
    * In a sense, this operation asks shapeless to compute a ''type level'' description
    * of a data type (based on HLists and Coproducts) and turns it into a ''term level''
    * description of the data type (based on the `JsonSchemas` algebra interface)
    *
    * This operation is using the name provided
    * Please be aware that this name should be unique or documentation will not work properly
    */
  def namedGenericJsonSchema[A](name : String)(implicit genJsonSchema: GenericJsonSchema[A]): JsonSchema[A] =
    named(genJsonSchema.jsonSchema, name)

  final class RecordGenericOps[L <: HList](record: Record[L]) {

    def :*: [H](recordHead: Record[H]): RecordGenericOps[H :: L] =
      new RecordGenericOps(
        (recordHead zip record).xmap { case (h, l) => h :: l }(hl => (hl.head, hl.tail))
      )

    def :×: [H](recordHead: Record[H]): RecordGenericOps[H :: L] = recordHead :*: this

    def as[A](implicit gen: Generic.Aux[A, L]): Record[A] = record.xmap(gen.from)(gen.to)

    def tupled[T](implicit
      tupler: Tupler.Aux[L, T],
      gen: Generic.Aux[T, L]
    ): Record[T] = as[T]

  }

  implicit def toRecordGenericOps[A](record: Record[A]): RecordGenericOps[A :: HNil] =
    new RecordGenericOps[A :: HNil](record.xmap(_ :: HNil)(_.head))

}<|MERGE_RESOLUTION|>--- conflicted
+++ resolved
@@ -53,14 +53,9 @@
 
     implicit def emptyRecordCase: GenericRecord[HNil] =
       new GenericRecord[HNil] {
-<<<<<<< HEAD
-        def jsonSchema: Record[HNil] =
-          emptyRecord.xmap[HNil](_ => HNil)(_ => ())
-=======
         type D = HNil
         def jsonSchema(docs: List[Option[documentation]]): Record[HNil] =
-          emptyRecord.invmap[HNil](_ => HNil)(_ => ())
->>>>>>> d3d0250b
+          emptyRecord.xmap[HNil](_ => HNil)(_ => ())
       }
 
     implicit def singletonCoproduct[L <: Symbol, A](implicit
@@ -68,13 +63,8 @@
       recordA: GenericRecord[A]
     ): GenericTagged[FieldType[L, A] :+: CNil] =
       new GenericTagged[FieldType[L, A] :+: CNil] {
-<<<<<<< HEAD
-        def jsonSchema: Tagged[FieldType[L, A] :+: CNil] =
-          recordA.jsonSchema.tagged(labelSingleton.value.name).xmap[FieldType[L, A] :+: CNil] {
-=======
         def jsonSchema(docs: List[Option[documentation]]): Tagged[FieldType[L, A] :+: CNil] =
-          recordA.jsonSchema(Nil).tagged(labelSingleton.value.name).invmap[FieldType[L, A] :+: CNil] {
->>>>>>> d3d0250b
+          recordA.jsonSchema(Nil).tagged(labelSingleton.value.name).xmap[FieldType[L, A] :+: CNil] {
             a => Inl(shapelessField[L](a))
           } {
             case Inl(a) => a
@@ -92,15 +82,9 @@
       jsonSchemaTail: GenericRecord[T]
     ): GenericRecord[FieldType[L, H] :: T] =
       new GenericRecord[FieldType[L, H] :: T] {
-<<<<<<< HEAD
-        def jsonSchema: Record[FieldType[L, H] :: T] =
-          (field(labelHead.value.name)(jsonSchemaHead) zip jsonSchemaTail.jsonSchema)
-            .xmap[FieldType[L, H] :: T] { case (h, t) => shapelessField[L](h) :: t }(ht => (ht.head, ht.tail))
-=======
         def jsonSchema(docs: List[Option[documentation]]): Record[FieldType[L, H] :: T] =
           (field(labelHead.value.name, docs.head.map(_.text))(jsonSchemaHead) zip jsonSchemaTail.jsonSchema(docs.tail))
-            .invmap[FieldType[L, H] :: T] { case (h, t) => shapelessField[L](h) :: t }(ht => (ht.head, ht.tail))
->>>>>>> d3d0250b
+            .xmap[FieldType[L, H] :: T] { case (h, t) => shapelessField[L](h) :: t }(ht => (ht.head, ht.tail))
       }
 
     implicit def consOptRecord[L <: Symbol, H, T <: HList](implicit
@@ -109,15 +93,9 @@
       jsonSchemaTail: GenericRecord[T]
     ): GenericRecord[FieldType[L, Option[H]] :: T] =
       new GenericRecord[FieldType[L, Option[H]] :: T] {
-<<<<<<< HEAD
-        def jsonSchema: Record[FieldType[L, Option[H]] :: T] =
-          (optField(labelHead.value.name)(jsonSchemaHead) zip jsonSchemaTail.jsonSchema)
-            .xmap[FieldType[L, Option[H]] :: T] { case (h, t) => shapelessField[L](h) :: t }(ht => (ht.head, ht.tail))
-=======
         def jsonSchema(docs: List[Option[documentation]]): Record[FieldType[L, Option[H]] :: T] =
           (optField(labelHead.value.name, docs.head.map(_.text))(jsonSchemaHead) zip jsonSchemaTail.jsonSchema(docs.tail))
-            .invmap[FieldType[L, Option[H]] :: T] { case (h, t) => shapelessField[L](h) :: t }(ht => (ht.head, ht.tail))
->>>>>>> d3d0250b
+            .xmap[FieldType[L, Option[H]] :: T] { case (h, t) => shapelessField[L](h) :: t }(ht => (ht.head, ht.tail))
       }
 
     implicit def consCoproduct[L <: Symbol, H, T <: Coproduct](implicit
@@ -126,15 +104,9 @@
       taggedTail: GenericTagged[T]
     ): GenericTagged[FieldType[L, H] :+: T] =
       new GenericTagged[FieldType[L, H] :+: T] {
-<<<<<<< HEAD
-        def jsonSchema: Tagged[FieldType[L, H] :+: T] = {
-          val taggedHead = recordHead.jsonSchema.tagged(labelHead.value.name)
-          taggedHead.orElse(taggedTail.jsonSchema).xmap[FieldType[L, H] :+: T] {
-=======
         def jsonSchema(docs: List[Option[documentation]]): Tagged[FieldType[L, H] :+: T] = {
           val taggedHead = recordHead.jsonSchema(Nil).tagged(labelHead.value.name)
-          taggedHead.orElse(taggedTail.jsonSchema(docs.tail)).invmap[FieldType[L, H] :+: T] {
->>>>>>> d3d0250b
+          taggedHead.orElse(taggedTail.jsonSchema(docs.tail)).xmap[FieldType[L, H] :+: T] {
             case Left(h)  => Inl(shapelessField[L](h))
             case Right(t) => Inr(t)
           } {
@@ -164,12 +136,8 @@
       ct: ClassTag[A]
     ): GenericRecord[A] =
       new GenericRecord[A] {
-<<<<<<< HEAD
-        def jsonSchema: Record[A] = nameSchema(record.jsonSchema.xmap[A](gen.from)(gen.to))
-=======
         def jsonSchema(docs: List[Option[documentation]]): Record[A] =
-          nameSchema(record.jsonSchema(docsToList(docAnns.apply)).invmap[A](gen.from)(gen.to))
->>>>>>> d3d0250b
+          nameSchema(record.jsonSchema(docsToList(docAnns.apply)).xmap[A](gen.from)(gen.to))
       }
 
     implicit def taggedGeneric[A, R, D <: HList](implicit
@@ -180,12 +148,8 @@
       ct: ClassTag[A]
     ): GenericTagged[A] =
       new GenericTagged[A] {
-<<<<<<< HEAD
-        def jsonSchema: Tagged[A] = nameSchema(tagged.jsonSchema.xmap[A](gen.from)(gen.to))
-=======
         def jsonSchema(docs: List[Option[documentation]]): Tagged[A] =
-          nameSchema(tagged.jsonSchema(docsToList(docAnns.apply)).invmap[A](gen.from)(gen.to))
->>>>>>> d3d0250b
+          nameSchema(tagged.jsonSchema(docsToList(docAnns.apply)).xmap[A](gen.from)(gen.to))
       }
 
   }
@@ -220,7 +184,7 @@
     * Please be aware that this name should be unique or documentation will not work properly
     */
   def namedGenericJsonSchema[A](name : String)(implicit genJsonSchema: GenericJsonSchema[A]): JsonSchema[A] =
-    named(genJsonSchema.jsonSchema, name)
+    named(genJsonSchema.jsonSchema(Nil), name)
 
   final class RecordGenericOps[L <: HList](record: Record[L]) {
 
@@ -233,10 +197,7 @@
 
     def as[A](implicit gen: Generic.Aux[A, L]): Record[A] = record.xmap(gen.from)(gen.to)
 
-    def tupled[T](implicit
-      tupler: Tupler.Aux[L, T],
-      gen: Generic.Aux[T, L]
-    ): Record[T] = as[T]
+    def tupled[T](implicit gen: Generic.Aux[T, L]): Record[T] = as[T]
 
   }
 
