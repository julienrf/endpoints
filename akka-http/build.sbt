import EndpointsSettings._

val `algebra-jvm` = LocalProject("algebraJVM")
val `algebra-circe-jvm` = LocalProject("algebra-circeJVM")
val `algebra-playjson-jvm` = LocalProject("algebra-playjsonJVM")
val `json-schema-circe-jvm` = LocalProject("json-schema-circeJVM")
val `json-schema-generic-jvm` = LocalProject("json-schema-genericJVM")
val `json-schema-playjson-jvm` = LocalProject("json-schema-playjsonJVM")

<<<<<<< HEAD
val akkaActorVersion = "2.5.22"
val akkaHttpVersion = "10.1.10"
val akkaHttpCirceVersion = "1.25.2"
val akkaHttpPlayJsonVersion = "1.24.3"
=======
val akkaActorVersion = "2.5.25"
val akkaHttpVersion = "10.1.9"
val akkaHttpCirceVersion = "1.28.0"
val akkaHttpPlayJsonVersion = "1.28.0"
>>>>>>> a04765db

val `akka-http-client` =
  project.in(file("client"))
    .settings(
      publishSettings,
      `scala 2.12 to latest`, // Note that we could support 2.11, only our tests depend on circe (which has dropped 2.11 support)
      name := "endpoints-akka-http-client",
      libraryDependencies ++= Seq(
        "com.typesafe.akka" %% "akka-stream" % akkaActorVersion,
        "com.typesafe.akka" %% "akka-http" % akkaHttpVersion,
        "com.typesafe.akka" %% "akka-http-testkit" % akkaHttpVersion % Test,
        "com.typesafe.akka" %% "akka-stream-testkit" % akkaActorVersion % Test,
        scalaTestDependency
      )
    )
    .dependsOn(`algebra-jvm` % "test->test;compile->compile")
    .dependsOn(`algebra-circe-jvm` % "test->test")
    .dependsOn(`json-schema-generic-jvm` % "test->test")

val `akka-http-client-circe` =
  project.in(file("client-circe"))
    .settings(
      publishSettings,
      `scala 2.12 to latest`,
      name := "endpoints-akka-http-client-circe"
    ).dependsOn(
      `akka-http-client` % "test->test;compile->compile",
      `json-schema-circe-jvm`
    )

val `akka-http-server` =
  project.in(file("server"))
    .settings(
      publishSettings,
      `scala 2.11 to latest`,
      name := "endpoints-akka-http-server",
      libraryDependencies ++= Seq(
        "com.typesafe.akka" %% "akka-http" % akkaHttpVersion,
        "com.typesafe.akka" %% "akka-stream" % akkaActorVersion,
        "com.typesafe.akka" %% "akka-http-testkit" % akkaHttpVersion % Test,
        "com.typesafe.akka" %% "akka-stream-testkit" % akkaActorVersion % Test,
        "com.typesafe.akka" %% "akka-testkit" % akkaActorVersion % Test,
        "com.softwaremill.sttp" %% "core" % sttpVersion % Test, // Temporary
        scalaTestDependency
      )
    )
    .dependsOn(`algebra-jvm` % "test->test;compile->compile")
    .dependsOn(`json-schema-generic-jvm` % "test->test")

val `akka-http-server-circe` =
  project.in(file("server-circe"))
    .settings(
      publishSettings,
      `scala 2.12 to latest`,
      name := "endpoints-akka-http-server-circe",
      libraryDependencies ++= Seq(
        "com.typesafe.akka" %% "akka-stream" % akkaActorVersion,
        "com.typesafe.akka" %% "akka-http" % akkaHttpVersion,
        "com.typesafe.akka" %% "akka-http-testkit" % akkaHttpVersion % Test,
        "com.typesafe.akka" %% "akka-testkit" % akkaActorVersion % Test,
        "de.heikoseeberger" %% "akka-http-circe" % akkaHttpCirceVersion,
        "com.softwaremill.sttp" %% "core" % sttpVersion % Test, // Temporary
        scalaTestDependency
      )
    )
    .dependsOn(`algebra-jvm` % "test->test;compile->compile")
    .dependsOn(`algebra-circe-jvm` % "test->test")
    .dependsOn(`akka-http-server` % "test->test")
    .dependsOn(`json-schema-circe-jvm`)
    .dependsOn(`json-schema-generic-jvm` % "test->test")
    .dependsOn(`akka-http-server`, `algebra-circe-jvm`, `json-schema-circe-jvm`)

val `akka-http-server-playjson` =
  project.in(file("server-playjson"))
    .settings(
      publishSettings,
      `scala 2.11 to latest`,
      name := "endpoints-akka-http-server-playjson",
      libraryDependencies ++= Seq(
        "com.typesafe.akka" %% "akka-stream" % akkaActorVersion,
        "com.typesafe.akka" %% "akka-http" % akkaHttpVersion,
        "com.typesafe.akka" %% "akka-http-testkit" % akkaHttpVersion % Test,
        "com.typesafe.akka" %% "akka-testkit" % akkaActorVersion % Test,
        "de.heikoseeberger" %% "akka-http-play-json" % akkaHttpPlayJsonVersion,
        "com.typesafe.play" %% "play-json" % playjsonVersion,
        "com.softwaremill.sttp" %% "core" % sttpVersion % Test, // Temporary
        scalaTestDependency
      )
    )
    .dependsOn(`algebra-jvm` % "test->test;compile->compile")
    .dependsOn(`algebra-playjson-jvm` % "test->test")
    .dependsOn(`akka-http-server` % "test->test")
    .dependsOn(`json-schema-playjson-jvm`)
    .dependsOn(`json-schema-generic-jvm` % "test->test")
    .dependsOn(`akka-http-server`, `algebra-playjson-jvm`, `json-schema-playjson-jvm`)
<|MERGE_RESOLUTION|>--- conflicted
+++ resolved
@@ -7,17 +7,10 @@
 val `json-schema-generic-jvm` = LocalProject("json-schema-genericJVM")
 val `json-schema-playjson-jvm` = LocalProject("json-schema-playjsonJVM")
 
-<<<<<<< HEAD
-val akkaActorVersion = "2.5.22"
-val akkaHttpVersion = "10.1.10"
-val akkaHttpCirceVersion = "1.25.2"
-val akkaHttpPlayJsonVersion = "1.24.3"
-=======
 val akkaActorVersion = "2.5.25"
 val akkaHttpVersion = "10.1.9"
 val akkaHttpCirceVersion = "1.28.0"
 val akkaHttpPlayJsonVersion = "1.28.0"
->>>>>>> a04765db
 
 val `akka-http-client` =
   project.in(file("client"))
